REPO_NAME=$1
REPO_URL=$2

<<<<<<< HEAD
set -e # if one command fails, abort the whole build and release process

=======
touch lib/youtubeDL/__init__.py

cd ..
>>>>>>> 097f9c8f
# clone repo
cd ..
git clone https://$REPO_URL

# package addon
envsubst < "$REPO_NAME/$ADDON_NAME/addon.template.xml" > "$REPO_NAME/$ADDON_NAME/addon.xml" # addon.xml
cp $REPO_NAME/$ADDON_NAME/addon.xml $ADDON_NAME # copy addon.xml to addon folder
zip -r $ADDON_NAME-$VERSION.zip $ADDON_NAME  -x "*.git*" # create zip
cp $ADDON_NAME-$VERSION.zip $REPO_NAME/$ADDON_NAME/ # copy source code to repo

# commit & push if the ci was triggered by the main repo (diables trying to release for forks)
if [[ $GITHUB_REPOSITORY == "firsttris/plugin.video.sendtokodi" ]]; then
    cd $REPO_NAME/
    envsubst < "addon.template.xml" > "addon.xml"
    md5sum addon.xml > addon.xml.md5
    git add .
    git commit -m "CI Update"
    git push --force --quiet "https://firsttris:$TOKEN@$REPO_URL" master
else 
    echo "Not in the main repo, build will not be released."
fi<|MERGE_RESOLUTION|>--- conflicted
+++ resolved
@@ -1,14 +1,12 @@
 REPO_NAME=$1
 REPO_URL=$2
 
-<<<<<<< HEAD
 set -e # if one command fails, abort the whole build and release process
 
-=======
+# create init in libs 
 touch lib/youtubeDL/__init__.py
+touch lib/ytDLP/__init__.py
 
-cd ..
->>>>>>> 097f9c8f
 # clone repo
 cd ..
 git clone https://$REPO_URL
