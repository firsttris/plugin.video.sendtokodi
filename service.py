--- conflicted
+++ resolved
@@ -86,7 +86,6 @@
     return list_item
 
 def createListItemFromFlatPlaylistItem(video):
-    import sys
     if sys.version_info >= (3, 0):
         import urllib.parse
         escapedUrl = urllib.parse.quote_plus(video['url'])
@@ -114,9 +113,6 @@
     return listItem
 
 
-<<<<<<< HEAD
-params = getParams()
-=======
 # Use the chosen resolver while forcing to use youtube_dl on legacy python 2 systems (dlp is python 3.6+)
 if xbmcplugin.getSetting(int(sys.argv[1]),"resolver") == "0" or sys.version_info[0] == 2:
     from lib.youtube_dl import YoutubeDL
@@ -125,18 +121,17 @@
     
 # patch broken strptime (see above)
 patch_strptime()
->>>>>>> 9f5b2218
 
-#     extract_flat:      Do not resolve URLs, return the immediate result.
-#                       Pass in 'in_playlist' to only show this behavior for
-#                       playlist items.
+
+# extract_flat:  Do not resolve URLs, return the immediate result.
+#                Pass in 'in_playlist' to only show this behavior for
+#                playlist items.
 ydl_opts = {
     'format': 'best',
     'extract_flat': 'in_playlist'
 }
 
-from youtube_dl import YoutubeDL
-
+params = getParams()
 url = str(params['url'])
 ydl_opts.update(params['ydlOpts'])
 ydl = YoutubeDL(ydl_opts)
