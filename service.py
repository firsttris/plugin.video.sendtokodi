--- conflicted
+++ resolved
@@ -42,14 +42,10 @@
 
 patchYoutubeDL()
 
-<<<<<<< HEAD
 if xbmcplugin.getSetting(int(sys.argv[1]),"usedlp"):
-    from lib.ytDLP.yt_dlp import YoutubeDL
+    from lib.yt_dlp import YoutubeDL
 else:
-    from lib.youtubeDL.youtube_dl import YoutubeDL
-=======
-from lib.youtube_dl import YoutubeDL
->>>>>>> 93716559
+    from lib.youtube_dl import YoutubeDL
 
 
 def showInfoNotification(message):
