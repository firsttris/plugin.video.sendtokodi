# -*- coding: utf-8 -*-
import json
import os
import sys
import xbmc
import xbmcaddon
import xbmcgui
import xbmcplugin

class replacement_stderr(sys.stderr.__class__):
    def isatty(self): return False

sys.stderr.__class__ = replacement_stderr

def debug(content):
    log(content, xbmc.LOGDEBUG)


def notice(content):
    log(content, xbmc.LOGINFO)


def log(msg, level=xbmc.LOGINFO):
    addon = xbmcaddon.Addon()
    addonID = addon.getAddonInfo('id')
    xbmc.log('%s: %s' % (addonID, msg), level)


# python embedded (as used in kodi) has a known bug for second calls of strptime. 
# The python bug is docmumented here https://bugs.python.org/issue27400 
# The following workaround patch is borrowed from https://forum.kodi.tv/showthread.php?tid=112916&pid=2914578#pid2914578
def patch_strptime():
    import datetime

    #fix for datatetime.strptime returns None
    class proxydt(datetime.datetime):
        @staticmethod
        def strptime(date_string, format):
            import time
            return datetime.datetime(*(time.strptime(date_string, format)[0:6]))

    datetime.datetime = proxydt


def showInfoNotification(message):
    xbmcgui.Dialog().notification("SendToKodi", message, xbmcgui.NOTIFICATION_INFO, 5000)


def showErrorNotification(message):
    xbmcgui.Dialog().notification("SendToKodi", message,
                                  xbmcgui.NOTIFICATION_ERROR, 5000)


def get_user_input():
    kb = xbmc.Keyboard('', 'Please enter the URL')
    kb.doModal()  # Onscreen keyboard appears
    if not kb.isConfirmed():
        return ''

    # User input
    return kb.getText()


# Get the plugin url in plugin:// notation.
__url__ = sys.argv[0]
# Get the plugin handle as an integer number.
__handle__ = int(sys.argv[1])


def getParams():
    result = {}
    paramstring = sys.argv[2]

    if paramstring == '':
        paramstring = "?" + get_user_input()

    additionalParamsIndex = paramstring.find(' ')
    if additionalParamsIndex == -1:
        result['url'] = paramstring[1:]
        result['ydlOpts'] = {}
    else:
        result['url'] = paramstring[1:additionalParamsIndex]
        additionalParamsString = paramstring[additionalParamsIndex:]
        additionalParams = json.loads(additionalParamsString)
        result['ydlOpts'] = additionalParams['ydlOpts']
    return result


def play(url, ydl_opts):
    if xbmcplugin.getSetting(int(sys.argv[1]),"usemanifest"):
        ydl_opts['format'] = 'bestvideo*+bestaudio/best'
    ydl = YoutubeDL(ydl_opts)
    ydl.add_default_info_extractors()

    with ydl:
        showInfoNotification("Resolving stream(s) for " + url)
        result = ydl.extract_info(url, download=False)

    if 'entries' in result:
        # more than one video
        pl = xbmc.PlayList(1)
        pl.clear()

        # determine which index in the queue to start playing from
        indexToStartAt = playlistIndex(url, result)
        if indexToStartAt == None:
            indexToStartAt = 0

        unresolvedEntries = list(result['entries'])
        startingEntry = unresolvedEntries.pop(indexToStartAt)

        # populate the queue with unresolved entries so that the starting entry can be inserted
        for video in unresolvedEntries:
            list_item = createListItemFromFlatPlaylistItem(video)
            pl.add(list_item.getPath(), list_item)

        # make sure the starting ListItem has a resolved url, to avoid recursion and crashes
        startingVideoUrl = startingEntry['url']
        startingItem = createListItemFromVideo(ydl.extract_info(startingVideoUrl, download=False))
        pl.add(startingItem.getPath(), startingItem, indexToStartAt)

        #xbmc.Player().play(pl) # this probably works again
        # ...but start playback the same way the Youtube plugin does it:
        xbmc.executebuiltin('Playlist.PlayOffset(%s,%d)' % ('video', indexToStartAt))

        showInfoNotification("Playing playlist " + result['title'])
    else:
        # Just a video, pass the item to the Kodi player.
        showInfoNotification("Playing title " + result['title'])
        xbmcplugin.setResolvedUrl(__handle__, True, listitem=createListItemFromVideo(result))


def extract_manifest_url(result):
    # sometimes there is an url directly 
    # but for some extractors this is only one quality and sometimes not even a real manifest
    if 'manifest_url' in result and get_adaptive_type_from_url(result['manifest_url']):
        return result['manifest_url']
    # otherwise we must relay that the requested formats have been found and 
    # extract the manifest url from them
    if 'requested_formats' not in result:
        return None
    for entry in result['requested_formats']:
        # the resolver marks not all entries with video AND audio 
        # but usually adaptive video streams also have audio
        if 'manifest_url' in entry and 'vcodec' in entry and get_adaptive_type_from_url(entry['manifest_url']):
            return entry['manifest_url']
    return None


def extract_best_all_in_one_stream(result):
    # if there is nothing to choose from simply take the shot it is correct
    if len(result['formats']) == 1:
        return result['formats'][0]['url'] 
    audio_video_streams = [] 
    filter_format = (lambda f: f.get('vcodec', 'none') != 'none' and f.get('acodec', 'none') != 'none')
    # assume it is a video containg audio. Get the one with the highest resolution
    for entry in result['formats']:
        if filter_format(entry):
            audio_video_streams.append(entry)
    if audio_video_streams:
            return max(audio_video_streams, key=lambda f: f['width'])['url'] 
    # test if it is an audio only stream
    if result.get('vcodec', 'none') == 'none': 
        # in case of multiple audio streams get the best
        audio_streams = []
        filter_format = (lambda f: f.get('abr', 'none') != 'none')
        for entry in result['formats']:
            if filter_format(entry):
                audio_streams.append(entry)
        if audio_streams:
            return max(audio_streams, key=lambda f: f['abr'])['url'] 
        # not all extractors provide an abr (and other fields are also not guaranteed), try to get any audio 
        if (entry.get('acodec', 'none') != 'none') or entry.get('ext', False) in ['mp3', 'wav', 'opus']:
            return entry['url']      
    # was not able to resolve
    return None

def get_adaptive_type_from_url(url):
    supported_endings = [".m3u8", ".hls", ".mpd", ".rtmp", ".ism"]
    file = url.split('/')[-1]
    for ending in supported_endings:
        if ending in file:
            # adaptive input stream plugin needs the type which is not the same as the file ending
            if ending  == ".m3u8":  
                return "hls"
            else:
                return ending.lstrip('.')
    log("Manifest type could not be identified for {}".format(file))
    return False

def check_if_kodi_supports_manifest(url):
    from inputstreamhelper import Helper
    adaptive_type = get_adaptive_type_from_url(url)
    is_helper = Helper(adaptive_type) 
    supported = is_helper.check_inputstream()
    if not supported:
        msg = "your kodi instance does not support the adaptive stream manifest of " + url + ", might need to install the adpative stream plugin"
        showInfoNotification("msg")
        log(msg=msg, level=xbmc.LOGWARNING)
    return adaptive_type, supported

def createListItemFromVideo(result):
    debug(result)
    adaptive_type = False
    if xbmcplugin.getSetting(int(sys.argv[1]),"usemanifest") == 'true':
        url = extract_manifest_url(result)
        if url is not None:
            log("found original manifest: " + url)
            adaptive_type, supported = check_if_kodi_supports_manifest(url)
            if not supported:
                url = None 
        if url is None:
            log("could not find an original manifest or manifest is not supported falling back to best all-in-one stream")
            url = extract_best_all_in_one_stream(result)
        if url is None:
            err_msg = "Error: was not able to extract manifest or all-in-one stream. Implement https://github.com/firsttris/plugin.video.sendtokodi/issues/34"
            log(err_msg)
            showInfoNotification(err_msg)
            raise Exception(err_msg)
    else:
        url = result['url']
    log("creating list item for url {}".format(url))
    list_item = xbmcgui.ListItem(result['title'], path=url)
    list_item.setInfo(type='Video', infoLabels={'Title': result['title'], 'plot': result.get('description', None)})
    if result.get('thumbnail', None) is not None:
        list_item.setArt({'thumb': result['thumbnail']})
    if adaptive_type:
        list_item.setProperty('inputstream', 'inputstream.adaptive')
        list_item.setProperty('inputstream.adaptive.manifest_type', adaptive_type)


    return list_item

def createListItemFromFlatPlaylistItem(video):
    listItemUrl = __url__ + "?" + video['url']
    title = video['title'] if 'title' in video else video['url']

    # add the extra parameters to every playlist item
    paramstring = sys.argv[2]
    additionalParamsIndex = paramstring.find(' ')
    if additionalParamsIndex != -1:
        additionalParamsString = paramstring[additionalParamsIndex:]
        listItemUrl = listItemUrl + " " + additionalParamsString
    
    listItem = xbmcgui.ListItem(
        path            = listItemUrl,
        label           = title
    )

    # the method isn't available in Kodi < 18. Doesn't seem to affect behavior, and can probably be set manually using setProperty() if needed
    # listItem.setIsFolder(False)

    listItem.setInfo(
        type        = 'Video', # not really known at this point, but required
        infoLabels  = {'Title': title }
    )

    # both `true` and `false` are recommended here...
    listItem.setProperty("IsPlayable","true")

    return listItem

# get the index of the first video to be played in the submitted playlist url
def playlistIndex(url, playlist):
    if sys.version_info[0] >= 3:
        from urllib.parse import urlparse, parse_qs
    else:
        from urlparse import urlparse, parse_qs 
    
    query = urlparse(url).query
    queryParams = parse_qs(query)
    
    if 'v' not in queryParams:
        return None
    
    v = queryParams['v'][0]
    
    try:
        # youtube playlist indices start at 1
        index = int(queryParams.get('index')[0]) - 1
        if playlist['entries'][index]['id'] == v:
            return index
    except:
        pass
    
    for i, entry in enumerate(playlist['entries']):
        if entry['id'] == v:
            return i
    
    return None


# Use the chosen resolver while forcing to use youtube_dl on legacy python 2 systems (dlp is python 3.6+)
if xbmcplugin.getSetting(int(sys.argv[1]),"resolver") == "0" or sys.version_info[0] == 2:
    from lib.youtube_dl import YoutubeDL
else:
    from lib.yt_dlp import YoutubeDL
    
# patch broken strptime (see above)
patch_strptime()

# extract_flat:  Do not resolve URLs, return the immediate result.
#                Pass in 'in_playlist' to only show this behavior for
#                playlist items.
ydl_opts = {
    'format': 'best',
    'extract_flat': 'in_playlist'
}

params = getParams()
url = str(params['url'])
ydl_opts.update(params['ydlOpts'])
<<<<<<< HEAD
if url == '':
    showInfoNotification("Kindly provide the valid URL.")
=======
if xbmcplugin.getSetting(int(sys.argv[1]),"usemanifest") == 'true':
    ydl_opts['format'] = 'bestvideo*+bestaudio/best'
ydl = YoutubeDL(ydl_opts)
ydl.add_default_info_extractors()

with ydl:
    progress = xbmcgui.DialogProgressBG()
    progress.create("Resolving " + url)
    try:
        result = ydl.extract_info(url, download=False)
    except:
        progress.close()
        showErrorNotification("Could not resolve the url, check the log for more info")
        import traceback
        log(msg=traceback.format_exc(), level=xbmc.LOGERROR)
        exit()
    progress.close()

if 'entries' in result:
    # more than one video
    pl = xbmc.PlayList(1)
    pl.clear()

    # determine which index in the queue to start playing from
    indexToStartAt = playlistIndex(url, result)
    if indexToStartAt == None:
        indexToStartAt = 0

    unresolvedEntries = list(result['entries'])
    startingEntry = unresolvedEntries.pop(indexToStartAt)

    # populate the queue with unresolved entries so that the starting entry can be inserted
    for video in unresolvedEntries:
        list_item = createListItemFromFlatPlaylistItem(video)
        pl.add(list_item.getPath(), list_item)

    # make sure the starting ListItem has a resolved url, to avoid recursion and crashes
    startingVideoUrl = startingEntry['url']
    startingItem = createListItemFromVideo(ydl.extract_info(startingVideoUrl, download=False))
    pl.add(startingItem.getPath(), startingItem, indexToStartAt)
    
    #xbmc.Player().play(pl) # this probably works again
    # ...but start playback the same way the Youtube plugin does it:
    xbmc.executebuiltin('Playlist.PlayOffset(%s,%d)' % ('video', indexToStartAt))

    showInfoNotification("Playing playlist " + result['title'])
>>>>>>> bf6439ea
else:
    play(url, ydl_opts)<|MERGE_RESOLUTION|>--- conflicted
+++ resolved
@@ -87,42 +87,51 @@
 
 
 def play(url, ydl_opts):
-    if xbmcplugin.getSetting(int(sys.argv[1]),"usemanifest"):
-        ydl_opts['format'] = 'bestvideo*+bestaudio/best'
-    ydl = YoutubeDL(ydl_opts)
-    ydl.add_default_info_extractors()
-
-    with ydl:
-        showInfoNotification("Resolving stream(s) for " + url)
-        result = ydl.extract_info(url, download=False)
-
-    if 'entries' in result:
-        # more than one video
-        pl = xbmc.PlayList(1)
-        pl.clear()
-
-        # determine which index in the queue to start playing from
-        indexToStartAt = playlistIndex(url, result)
-        if indexToStartAt == None:
-            indexToStartAt = 0
-
-        unresolvedEntries = list(result['entries'])
-        startingEntry = unresolvedEntries.pop(indexToStartAt)
-
-        # populate the queue with unresolved entries so that the starting entry can be inserted
-        for video in unresolvedEntries:
-            list_item = createListItemFromFlatPlaylistItem(video)
-            pl.add(list_item.getPath(), list_item)
-
-        # make sure the starting ListItem has a resolved url, to avoid recursion and crashes
-        startingVideoUrl = startingEntry['url']
-        startingItem = createListItemFromVideo(ydl.extract_info(startingVideoUrl, download=False))
-        pl.add(startingItem.getPath(), startingItem, indexToStartAt)
-
-        #xbmc.Player().play(pl) # this probably works again
-        # ...but start playback the same way the Youtube plugin does it:
-        xbmc.executebuiltin('Playlist.PlayOffset(%s,%d)' % ('video', indexToStartAt))
-
+    if xbmcplugin.getSetting(int(sys.argv[1]),"usemanifest") == 'true':
+        ydl_opts['format'] = 'bestvideo*+bestaudio/best'
+    ydl = YoutubeDL(ydl_opts)
+    ydl.add_default_info_extractors()
+
+    with ydl:
+        progress = xbmcgui.DialogProgressBG()
+        progress.create("Resolving " + url)
+        try:
+            result = ydl.extract_info(url, download=False)
+        except:
+            progress.close()
+            showErrorNotification("Could not resolve the url, check the log for more info")
+            import traceback
+            log(msg=traceback.format_exc(), level=xbmc.LOGERROR)
+            exit()
+        progress.close()
+
+    if 'entries' in result:
+        # more than one video
+        pl = xbmc.PlayList(1)
+        pl.clear()
+
+        # determine which index in the queue to start playing from
+        indexToStartAt = playlistIndex(url, result)
+        if indexToStartAt == None:
+            indexToStartAt = 0
+
+        unresolvedEntries = list(result['entries'])
+        startingEntry = unresolvedEntries.pop(indexToStartAt)
+
+        # populate the queue with unresolved entries so that the starting entry can be inserted
+        for video in unresolvedEntries:
+            list_item = createListItemFromFlatPlaylistItem(video)
+            pl.add(list_item.getPath(), list_item)
+
+        # make sure the starting ListItem has a resolved url, to avoid recursion and crashes
+        startingVideoUrl = startingEntry['url']
+        startingItem = createListItemFromVideo(ydl.extract_info(startingVideoUrl, download=False))
+        pl.add(startingItem.getPath(), startingItem, indexToStartAt)
+        
+        #xbmc.Player().play(pl) # this probably works again
+        # ...but start playback the same way the Youtube plugin does it:
+        xbmc.executebuiltin('Playlist.PlayOffset(%s,%d)' % ('video', indexToStartAt))
+
         showInfoNotification("Playing playlist " + result['title'])
     else:
         # Just a video, pass the item to the Kodi player.
@@ -310,56 +319,7 @@
 params = getParams()
 url = str(params['url'])
 ydl_opts.update(params['ydlOpts'])
-<<<<<<< HEAD
 if url == '':
     showInfoNotification("Kindly provide the valid URL.")
-=======
-if xbmcplugin.getSetting(int(sys.argv[1]),"usemanifest") == 'true':
-    ydl_opts['format'] = 'bestvideo*+bestaudio/best'
-ydl = YoutubeDL(ydl_opts)
-ydl.add_default_info_extractors()
-
-with ydl:
-    progress = xbmcgui.DialogProgressBG()
-    progress.create("Resolving " + url)
-    try:
-        result = ydl.extract_info(url, download=False)
-    except:
-        progress.close()
-        showErrorNotification("Could not resolve the url, check the log for more info")
-        import traceback
-        log(msg=traceback.format_exc(), level=xbmc.LOGERROR)
-        exit()
-    progress.close()
-
-if 'entries' in result:
-    # more than one video
-    pl = xbmc.PlayList(1)
-    pl.clear()
-
-    # determine which index in the queue to start playing from
-    indexToStartAt = playlistIndex(url, result)
-    if indexToStartAt == None:
-        indexToStartAt = 0
-
-    unresolvedEntries = list(result['entries'])
-    startingEntry = unresolvedEntries.pop(indexToStartAt)
-
-    # populate the queue with unresolved entries so that the starting entry can be inserted
-    for video in unresolvedEntries:
-        list_item = createListItemFromFlatPlaylistItem(video)
-        pl.add(list_item.getPath(), list_item)
-
-    # make sure the starting ListItem has a resolved url, to avoid recursion and crashes
-    startingVideoUrl = startingEntry['url']
-    startingItem = createListItemFromVideo(ydl.extract_info(startingVideoUrl, download=False))
-    pl.add(startingItem.getPath(), startingItem, indexToStartAt)
-    
-    #xbmc.Player().play(pl) # this probably works again
-    # ...but start playback the same way the Youtube plugin does it:
-    xbmc.executebuiltin('Playlist.PlayOffset(%s,%d)' % ('video', indexToStartAt))
-
-    showInfoNotification("Playing playlist " + result['title'])
->>>>>>> bf6439ea
 else:
     play(url, ydl_opts)