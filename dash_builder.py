--- conflicted
+++ resolved
@@ -3,14 +3,7 @@
 from io import BytesIO
 from xml.etree.ElementTree import ElementTree, Element, SubElement, Comment
 from threading import Thread
-<<<<<<< HEAD
-try:
-    from http.server import BaseHTTPRequestHandler, HTTPServer
-except ImportError:
-    from BaseHTTPServer import BaseHTTPRequestHandler, HTTPServer
-=======
-from http.server import BaseHTTPRequestHandler, HTTPServer
->>>>>>> 9de2257b
+from BaseHTTPServer import BaseHTTPRequestHandler, HTTPServer
 
 def _webm_decode_int(byte):
     # Returns size and value
