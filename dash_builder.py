import requests
import struct
from io import BytesIO
from xml.etree.ElementTree import ElementTree, Element, SubElement, Comment, indent
import http.server
from threading import Thread

def _webm_decode_int(byte):
    # Returns size and value
    if byte >= 128:
        return 1, byte & 0b1111111
    elif byte >= 64:
        return 2, byte & 0b111111
    elif byte >= 32:
        return 3, byte & 0b11111
    elif byte >= 16:
        return 4, byte & 0b1111
    elif byte >= 8:
        return 5, byte & 0b111
    elif byte >= 4:
        return 6, byte & 0b11
    elif byte >= 2:
        return 7, byte & 0b1
    return 8, 0

def _webm_find_init_and_index_ranges(r):
    # Walk over the stream and find the offset of the 'Cues' element
    # This isn't so easy due to the EBML encoding
    init_range = (0,0)
    index_range = (0,0)

    # Verify the EMBL signature / root element
    signature = struct.unpack('>I', r.content[0:4])[0]
    if signature != 0x1A45DFA3:
        return init_range, index_range

    offset = 5
    while offset < len(r.content) - 16:
        # Get the element ID
        id_len, _ = _webm_decode_int(r.content[offset])
        id = int.from_bytes(r.content[offset:offset+id_len], byteorder='big', signed=False)

        # Get the size of the element
        size_len, sz = _webm_decode_int(r.content[offset+id_len])
        size_bytes = bytearray() + sz.to_bytes(1, 'big')
        begin = offset + id_len + 1
        end = offset + id_len + size_len
        size_bytes += r.content[begin:end]
        size = int.from_bytes(size_bytes, byteorder='big', signed=False)

        # Check if we have found the 'Cues' element we are looking for
        if id == 0x1C53BB6B:
            init_range = (0, offset - 1)
            index_range = (offset, offset + id_len + size_len + size - 1)
            break

        # Check if we have found the Matroska Segment, which is of unknown size,
        # and advance through the stream to the next element
        if id == 0x18538067:
            offset += id_len + size_len
        else:
            offset += id_len + size_len + size

    return init_range, index_range

def _mp4_find_init_and_index_ranges(r):
    # Walk over the stream and find the offset of the sidx box
    # Fortunately this is much easier than webm
    init_range = (0,0)
    index_range = (0,0)
    offset = 0
    while offset < len(r.content) - 8:
        box_size = max(struct.unpack('>I', r.content[offset:offset + 4])[0], 8)
        box_type = struct.unpack('4s', r.content[offset + 4:offset + 8])[0]
        if box_type == b"sidx":
            init_range = (0, offset - 1)
            index_range = (offset, offset + box_size - 1)
            break
        offset = offset + box_size
    return init_range, index_range

def find_init_and_index_ranges(url, container):
    # Download the first 1KiB of the stream
    size = 1024
    r = requests.get(url, headers={'Range':'bytes=0-' + str(size - 1)})
    if container == 'webm_dash':
        return _webm_find_init_and_index_ranges(r)
    return _mp4_find_init_and_index_ranges(r)

def _iso8601_duration(secs):
    m, s = divmod(secs, 60)
    h, m = divmod(m, 60)
    d, h = divmod(h, 24)
    return "P{}DT{}H{}M{}S".format(int(d), int(h), int(m), s)

def transform_url(url):
    return url.replace('&', '/').replace('?', '/').replace('=', '/')


class Manifest():
    def __init__(self, duration):
        self.mpd = Element('MPD')
        self.mpd.set('xmlns', 'urn:mpeg:DASH:schema:MPD:2011')
        self.mpd.set('profiles', 'urn:mpeg:dash:profile:isoff-main:2011')
        self.mpd.set('type', 'static')
        self.mpd.set('xmlns:xsi', 'http://www.w3.org/2001/XMLSchema-instance')
        self.mpd.set('xsi:schemaLocation', 'urn:mpeg:DASH:schema:MPD:2011 DASH-MPD.xsd')
        self.mpd.set('minBufferTime', _iso8601_duration(1.5))
        self.mpd.set('mediaPresentationDuration', _iso8601_duration(duration))

        self.period = SubElement(self.mpd, 'Period')

        self.audio_set = SubElement(self.period, 'AdaptationSet')
        self.audio_set.set('id', '0')
        self.audio_set.set('subsegmentAlignment', 'true')
        self.audio_set.set('contentType', 'audio')

        self.audio_set_role = SubElement(self.audio_set, 'Role')
        self.audio_set_role.set('schemeIdUri', 'urn:mpeg:DASH:role:2011')
        self.audio_set_role.set('value', 'main')

        self.video_set = SubElement(self.period, 'AdaptationSet')
        self.video_set.set('id', '1')
        self.video_set.set('subsegmentAlignment', 'true')
        self.video_set.set('contentType', 'video')

        self.video_set_role = SubElement(self.video_set, 'Role')
        self.video_set_role.set('schemeIdUri', 'urn:mpeg:DASH:role:2011')
        self.video_set_role.set('value', 'main')

        self.tree = ElementTree(self.mpd)

    def add_audio_format(self, format):
        rep = SubElement(self.audio_set, 'Representation')
        rep.set('id', format['format_id'].split('-',1)[0])
        rep.set('codecs', format['acodec'])
        rep.set('audioSamplingRate', str(format['asr']))
        rep.set('startWithSAP', '1')
<<<<<<< HEAD
        rep.set('mimeType', "audio/{}".format(format['ext']))
=======
        rep.set('mimeType', f"audio/{format['ext']}")
        kbps = format.get('tbr', format.get('abr'))
        if kbps is not None:
            rep.set('bandwidth', str(int(kbps * 1000)))
>>>>>>> 9ff6cf02

        channels = SubElement(rep, 'AudioChannelConfiguration')
        channels.set('schemeIdUri', 'urn:mpeg:dash:23003:3:audio_channel_configuration:2011')
        channels.set('value', str(format['audio_channels']))

        url = transform_url(format['url'])
        base_url = SubElement(rep, 'BaseURL')
        base_url.text = url

        init_range, idx_range = find_init_and_index_ranges(url, format['container'])
        segment_base = SubElement(rep, 'SegmentBase')
        segment_base.set('indexRange', '{}-{}'.format(idx_range[0], idx_range[1]))

        init = SubElement(segment_base, 'Initialization')
        init.set('range', '{}-{}'.format(init_range[0], init_range[1]))

    def add_video_format(self, format):
        rep = SubElement(self.video_set, 'Representation')
        rep.set('id', format['format_id'].split('-',1)[0])
        rep.set('codecs', format['vcodec'])
        rep.set('startWithSAP', '1')
        rep.set('maxPlayoutRate', '1')
        rep.set('frameRate', str(format['fps']))
        rep.set('width', str(format['resolution']).split('x',1)[0])
        rep.set('height', str(format['resolution']).split('x',1)[1])
<<<<<<< HEAD
        rep.set('mimeType', "video/{}".format(format['ext']))
=======
        rep.set('mimeType', f"video/{format['ext']}")
        kbps = format.get('tbr', format.get('vbr'))
        if kbps is not None:
            rep.set('bandwidth', str(int(kbps * 1000)))
>>>>>>> 9ff6cf02

        url = transform_url(format['url'])
        base_url = SubElement(rep, 'BaseURL')
        base_url.text = url

        init_range, idx_range = find_init_and_index_ranges(url, format['container'])
        segment_base = SubElement(rep, 'SegmentBase')
        segment_base.set('indexRange', '{}-{}'.format(idx_range[0], idx_range[1]))

        init = SubElement(segment_base, 'Initialization')
        init.set('range', '{}-{}'.format(init_range[0], init_range[1]))

    def emit(self):
        indent(self.tree)
        f = BytesIO()
        self.tree.write(f, encoding='utf-8', xml_declaration=True)
        #self.tree.write('manifest.mpd', encoding='utf-8', xml_declaration=True)
        return f.getvalue()


class HttpHandler(http.server.BaseHTTPRequestHandler):
    def __init__(self, request, client_address, server):
        super().__init__(request, client_address, server)
        self.mpd = None

    def do_HEAD(self):
        self.send_response(200, 'OK')
        self.send_header('Content-type', 'application/dash+xml')
        self.send_header('Content-Length', str(len(bytes(self.mpd))))
        self.end_headers()

    def do_GET(self):
        self.do_HEAD()
        self.wfile.write(bytes(self.mpd))


def _handle_request(httpd):
    try:
        while True:
            httpd.handle_request()
    except TimeoutError:
        return

def start_httpd(manifest):
    handler = HttpHandler
    handler.mpd = manifest

    server_address = ('127.0.0.1', 0)
    httpd = http.server.HTTPServer(server_address, handler)
    httpd.timeout = 2  # Seconds
    httpd.handle_timeout = lambda: (_ for _ in ()).throw(TimeoutError())

    thread = Thread(target=_handle_request, args=(httpd,))
    thread.start()
    return "http://127.0.0.1:{}/manifest.mpd".format(httpd.server_port)<|MERGE_RESOLUTION|>--- conflicted
+++ resolved
@@ -136,14 +136,10 @@
         rep.set('codecs', format['acodec'])
         rep.set('audioSamplingRate', str(format['asr']))
         rep.set('startWithSAP', '1')
-<<<<<<< HEAD
         rep.set('mimeType', "audio/{}".format(format['ext']))
-=======
-        rep.set('mimeType', f"audio/{format['ext']}")
         kbps = format.get('tbr', format.get('abr'))
         if kbps is not None:
             rep.set('bandwidth', str(int(kbps * 1000)))
->>>>>>> 9ff6cf02
 
         channels = SubElement(rep, 'AudioChannelConfiguration')
         channels.set('schemeIdUri', 'urn:mpeg:dash:23003:3:audio_channel_configuration:2011')
@@ -169,14 +165,10 @@
         rep.set('frameRate', str(format['fps']))
         rep.set('width', str(format['resolution']).split('x',1)[0])
         rep.set('height', str(format['resolution']).split('x',1)[1])
-<<<<<<< HEAD
         rep.set('mimeType', "video/{}".format(format['ext']))
-=======
-        rep.set('mimeType', f"video/{format['ext']}")
         kbps = format.get('tbr', format.get('vbr'))
         if kbps is not None:
             rep.set('bandwidth', str(int(kbps * 1000)))
->>>>>>> 9ff6cf02
 
         url = transform_url(format['url'])
         base_url = SubElement(rep, 'BaseURL')
